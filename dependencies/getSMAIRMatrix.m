--- conflicted
+++ resolved
@@ -1,6 +1,6 @@
 function [smairMat, params] = getSMAIRMatrix(params)
 % [smairMat, params] = getSMAIRMatrix(params)
-% 
+%
 % calculates SMAIR transform matrices, i.e. SMA processing (plane-wave radiation,
 % scattering, mic encoding, radial filtering) but without any sources
 %
@@ -17,14 +17,14 @@
 % replaceScatteringByRadFilt    .. {true, false} -> use radial filter as regularized scattering
 %                                  effect to limit gain in equalization filter
 % returnRawDiaphSigs            .. only return mic signals without SH transform at the output
-% 
+%
 % Further parameters:
 % smaDesignAziZenRad, order, fs, smaRadius, sourceDist,
 % noiseGainDb, oversamplingFactor, irLen, dirCoeff, shDefinition, shFunction
 %
 % Most parameters have default options! (default is a plane-wave em32 simulation)
 %
-% This software is licensed under a Non-Commercial Software License 
+% This software is licensed under a Non-Commercial Software License
 % (see https://github.com/thomasdeppisch/eMagLS/blob/master/LICENSE for full details).
 %
 % Thomas Deppisch, 2021
@@ -82,34 +82,23 @@
     if (nargin < 1 || ~isfield(params,'shDefinition'))
         params.shDefinition = 'real';
     end
-<<<<<<< HEAD
     if (nargin < 1 || ~isfield(params,'shFunction'))
         params.shFunction = @getSH;
-=======
-    if (nargin < 1 || ~isfield(params,'dirCoeff'))
-        params.dirCoeff = 0;
->>>>>>> b4427eeb
     end
-    
+
     C = 343; % speed of sound in m/s
 
     nfft = params.oversamplingFactor * params.irLen;
     f = linspace(0, params.fs/2, nfft/2+1).';
     params.sourceDist = norm(params.sourcePosCart); % if params.sourcePosCart is set this will overwrite the sourceDist setting!
-<<<<<<< HEAD
-    
+
     % determine simulation order based on Rafaely aliasing frequency
     % (or use requested array order if higher)
     simulationOrder = max([params.order, ceil(params.fs * pi * params.smaRadius / C)]);
     numShsSimulation = (simulationOrder+1)^2;
-=======
-    %krSource = k * params.sourceDist;
->>>>>>> b4427eeb
     numShsOut = (params.order+1)^2;
     numPosFreqs = length(f);
     numMics = size(params.smaDesignAziZenRad, 1);
-<<<<<<< HEAD
-
     % include actual microphone processing to simulate aliasing
     Y_Hi = params.shFunction(simulationOrder, params.smaDesignAziZenRad, params.shDefinition);
     Y_Lo_pinv = pinv(Y_Hi(:, 1:numShsOut));
@@ -135,47 +124,6 @@
         elseif ~isreal(Y_Hi) && k > 1
             k_neg = nfft-k+2;
             pMics(:,:,k_neg) = Y_Hi * conj(Bn);
-=======
-    
-    % include actual microphone processing to simulate aliasing
-    YMics = getSH(params.simulationOrder, params.smaDesignAziZenRad, params.shDefinition).';    
-    YMicsLow = YMics(1:(params.order+1)^2, :);
-
-    bnAll = sphModalCoeffs(params.simulationOrder, kr.', params.arrayType, params.dirCoeff); % todo: add spherical waves
-    bnAll(end,:) = real(bnAll(end,:));
-
-    pMics = zeros(numMics, numShsSimulation, nfft);
-
-    for ii = 1:numFreqs
-        Bn = diag(sh_repToOrder(bnAll(ii,:).').');
-        pMics(:,:,ii) = YMics.' * Bn;
-
-        if ii > 1 && ii < numFreqs
-            pMics(:,:,end-ii+2) = YMics.' * conj(Bn);
-        end
-    end
-
-    pMics(isnan(pMics)) = 0; % remove singularity for f = 0
-
-    pN = zeros(numShsOut, numShsSimulation, nfft);
-    pinvYMicsLow = pinv(YMicsLow.');
-    for ii = 1:nfft
-        pN(:,:,ii) = pinvYMicsLow * pMics(:,:,ii);
-    end
-
-    % apply radial filtering
-    if (~strcmp(params.radialFilter, 'none'))
-        radFilts = getRadialFilter(params);
-
-        smairMat = zeros(numShsOut, numShsSimulation, nfft);
-        for ii = 1:numFreqs
-            BnTi = diag(sh_repToOrder(radFilts(ii,:).').');
-            smairMat(:,:,ii) = BnTi * pN(:,:,ii);
-
-            if ii > 1 && ii < numFreqs
-                smairMat(:,:,end-ii+2) = conj(BnTi) * pN(:,:,ii);
-            end
->>>>>>> b4427eeb
         end
 
         if ~params.returnRawMicSigs
@@ -192,7 +140,7 @@
         smairMat = pMics;
     else
         smairMat = pN;
-        
+
         if ~strcmpi(params.radialFilter, 'none')
             % apply radial filtering
             radFilts = getRadialFilter(params).';
