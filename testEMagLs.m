--- conflicted
+++ resolved
@@ -76,30 +76,17 @@
 % between MagLS and eMagLS (good headphones needed)
 
 % LS
-<<<<<<< HEAD
+disp('Playing back LS rendering')
 sound(real(lsBin)./max(abs(lsBin(:))) * 0.5, fs);
 pause(8)
 % MagLS
+disp('Playing back MagLS rendering')
 sound(real(magLsBin)./max(abs(magLsBin(:))) * 0.5, fs);
 pause(8)
 % eMagLS
+disp('Playing back eMagLS rendering')
 sound(real(eMagLsBin)./max(abs(eMagLsBin(:))) * 0.5, fs);
 pause(8)
 % eMagLS2
-sound(real(eMagLs2Bin)./max(abs(eMagLs2Bin(:))) * 0.5, fs);
-=======
-disp('Playing back LS rendering')
-sound(lsBin./max(abs(lsBin(:))) * 0.5, fs);
-pause(8)
-% MagLS
-disp('Playing back MagLS rendering')
-sound(magLsBin./max(abs(magLsBin(:))) * 0.5, fs);
-pause(8)
-% eMagLS
-disp('Playing back eMagLS rendering')
-sound(eMagLsBin./max(abs(eMagLsBin(:))) * 0.5, fs);
-pause(8)
-% eMagLS2
 disp('Playing back eMagLS2 rendering')
-sound(eMagLs2Bin./max(abs(eMagLs2Bin(:))) * 0.5, fs);
->>>>>>> 3aedd569
+sound(real(eMagLs2Bin)./max(abs(eMagLs2Bin(:))) * 0.5, fs);